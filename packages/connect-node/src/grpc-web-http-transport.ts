--- conflicted
+++ resolved
@@ -429,39 +429,4 @@
       );
     },
   };
-<<<<<<< HEAD
-}
-
-function makeNodeRequest(options: NodeRequestOptions) {
-  return new Promise<http.IncomingMessage>((resolve, reject) => {
-    const endpoint = new URL(options.req.url);
-    const nodeRequestFn = nodeRequest(endpoint.protocol);
-    const request = nodeRequestFn(options.req.url, {
-      headers: webHeaderToNodeHeaders(options.req.header),
-      method: "POST",
-      path: endpoint.pathname,
-      signal: options.req.signal,
-      ...options.httpOptions,
-    });
-
-    request.on("error", (err) => {
-      reject(err);
-    });
-
-    request.on("response", (res) => {
-      return resolve(res);
-    });
-
-    request.write(options.payload);
-    request.end();
-  });
-}
-
-function nodeRequest(protocol: string) {
-  if (protocol.startsWith("http") || protocol.startsWith("https")) {
-    return protocol.includes("https") ? https.request : http.request;
-  }
-  throw new Error("Unsupported protocol");
-=======
->>>>>>> f0c35119
 }